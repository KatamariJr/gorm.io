--- conflicted
+++ resolved
@@ -32,11 +32,7 @@
 When processing data, it is common for multiple errors to occur. GORM provides an API to return all errors as a slice:
 
 ```go
-<<<<<<< HEAD
-// If there are more than one error happened, `GetErrors` returns them as `[]error`
-=======
 // Si hay más de un error, `GetErrors` los devuelve como `[]error`
->>>>>>> a03ca599
 errors := db.First(&user).Limit(10).Find(&users).GetErrors()
 
 fmt.Println(len(errors))
